#
# PIC-16 Instruction Section
#   includes token definitions, macros, sub-constructors and instruction definitions
#
# PC register write - instruction must set PC with PCLATH/PCL and perform branch operation

# Little-endian bit numbering
define token instr16(16)
	op14 =	(0,13)
	op12 =  (2,13)
	op11 =	(3,13)
	op9 =	(5,13)
	op7 =   (7,13)
	op6 =	(8,13)
	op5 =	(9,13)
	op4 =	(10,13)
	op3 =	(11,13)
	d =		(7,7)
	b3 =	(7,9)
	IntConBits = (7,9)
	StatusBit = (7,9)
	f7 =	(0,6)
	lf7 = 	(0,3)
	uf7 =	(4,6)
	fsr = 	(2,2)
	fsrk =	(6,6)
	fregCore = (0,3)
	k5 = 	(0,4)
	k7 = 	(0,6)
	k8 =	(0,7)
	sk9 =   (0,8) signed
	k11 =	(0,10)
	sk6 =	(0,5) signed
	l5 =	(0,4)	# low order 5-bits of instr16
	mm =	(0,1)
;

define register offset=0x100 size=4 contextreg;
define context contextreg
	doPseudo = (0,0)
	possibleSkip = (1,1) noflow
;


@if PROCESSOR == "PIC_16"
attach variables [ fregCore ] [
	INDF TMR0 PCL STATUS FSR PORTA PORTB PORTC PORTD PORTE PCLATH INTCON _ _ _ _
];

@elif PROCESSOR == "PIC_16F"
attach variables [ fregCore ] [
	INDF0	INDF1	PCL		STATUS	FSR0L	FSR0H	FSR1L	FSR1H	BSR	W	PCLATH	INTCON	_ _ _ _
];

attach names [IntConBits] [ IOCIF INTF TMR0IF IOCIE INTE TMR0IE PEIE GIE  ];

attach variables [ fsr fsrk ] [ FSR0 FSR1 ];

@endif

#
# Unsupported Operations
#

define pcodeop clearWatchDogTimer;

define pcodeop sleep;
define pcodeop reset;

#
# MACROS
#

# Pack status bits into STATUS register
macro packStatus() {
#	STATUS = (IRP << $(STATUS_IRP_BIT))
#				| (RP << $(STATUS_RP0_BIT))
#				| (Z << $(STATUS_Z_BIT))
#				| (DC << $(STATUS_DC_BIT))
#				| (C << $(STATUS_C_BIT));
}

# Unpack status bits from STATUS register
macro unpackStatus() {
#	IRP = ((STATUS & $(STATUS_IRP_MASK)) != 0);
#	RP = (STATUS & $(STATUS_RP_MASK)) >> $(STATUS_RP0_BIT);
#	Z = ((STATUS & $(STATUS_Z_MASK)) != 0);
#	DC = ((STATUS & $(STATUS_DC_MASK)) != 0);
#	C = ((STATUS & $(STATUS_C_MASK)) != 0);
}

macro setResultFlags(result) {
	$(Z) = (result == 0);
}

macro setAddCCarryFlag(op1,op2) {
	local tc = $(C);
	$(C) = (carry(op1,tc) || carry(op2,op1 + tc));
}

macro setAddCDigitCarryFlag(op1,op2) {
	# op1 and op2 are assumed to be 8-bit values
	local tmp1 = op1 << 4;
	local tmp2 = op2 << 4;
	local tdc = $(DC);
	$(DC) = (carry(tmp1,tdc) || carry(tmp2,tmp1 + tdc));
}

macro setAddCFlags(op1,op2) {
	setAddCCarryFlag(op1,op2);
	setAddCDigitCarryFlag(op1,op2);
}

macro setAddFlags(op1,op2) {
	$(C)= carry(op1,op2);
	$(DC) = carry(op1<<4,op2<<4);
}

macro setSubtractCCarryFlag(op1,op2) {
	local tc = $(C);
	local notC = !tc;
	$(C) = op2 >= !tc & op1 >= (op2 - !tc);
}

macro setSubtractCDigitCarryFlag(op1,op2) {
	# op1 and op2 are assumed to be 8-bit values
	local notDC = ~$(DC);
	local tmp1 = op1 << 4;
	local tmp2 = op2 << 4;
	local tmp3 = (tmp1 - notDC) << 4;
	$(DC) = ((tmp1 < notDC) || (tmp2 < tmp3));
}

macro setSubtractCFlags(op1,op2) {
	setSubtractCCarryFlag(op1,op2);
	setSubtractCDigitCarryFlag(op1,op2);
}

macro setSubtractFlags(op1,op2) {
	# op1 and op2 are assumed to be 8-bit values
	# NOTE:  carry flag is SET if there is NO borrow
	$(C) = (op1 >= op2);
	$(DC) = ((op1<<4) < (op2<<4));
}

macro push(val) {	# TODO: Uncertain about this !!
	*[HWSTACK]:2 STKPTR = val;
	STKPTR = STKPTR + 2;
}

macro pop(val) {	# TODO: Uncertain about this !!
	STKPTR = STKPTR - 2;
	val = *[HWSTACK]:2 STKPTR;
}

#
# SUB-CONSTRUCTORS
#

# File register index (f7!=0): bank selection determined by RP bits in STATUS reg
@if PROCESSOR == "PIC_16"
srcREG: f7		is f7									{ 
	 addr:2 = (zext(RP) << 7) + f7;
	 export *[DATA]:1 addr;
}
@elif PROCESSOR == "PIC_16F"
srcREG: f7		is f7									{ 
	 addr:2 = (zext(BSR) << 7) + f7;
	 export *[DATA]:1 addr;
}
@endif

# Top 16 bytes are shared RAM on PIC16 and PIC16F
srcREG: fv		is uf7=0x7 & lf7  [fv = 0x70 + lf7; ]								{ 
	 addr:2 = fv;
	 export *[DATA]:1 addr;
}

# File register index (f7=0): INDF use implies indirect data access using FSR value and IRP bit in STATUS reg
@if PROCESSOR == "PIC_16"
srcREG: fregCore		is f7=0 & fregCore									{ 
	addr:2 = (zext(IRP) << 8) + zext(FSR);
	export *[DATA]:1 addr; 
}
srcREG: fregCore		is f7=1	& fregCore								{ 
     rpval:2 = zext(RP == 1) + zext(RP == 2);
	 addr:2 = (zext(rpval) << 7) + 1;
	 export *[DATA]:1 addr;
}
@elif PROCESSOR == "PIC_16F"
srcREG: fregCore		is f7=0 & fregCore									{ 
	addr:2 = FSR0;
	export *[DATA]:1 addr; 
}

srcREG: fregCore		is f7=1 & fregCore									{ 
	addr:2 = FSR1;
	export *[DATA]:1 addr; 
}
@endif

# Special File Registers always mapped to Bank-0
srcREG: fregCore	is f7=0x02 & fregCore {
	# PCL and PCLATH must be latched
	addr:2 = inst_start >> 1; # Compensate for CODE wordsize
	PCL = addr:1;
	PCLATH = addr(1);
	export PCL;
}

srcREG: fregCore		is f7=0x03 & fregCore				{ export fregCore; }
srcREG: fregCore		is f7=0x04 & fregCore				{ export fregCore; }
@if PROCESSOR == "PIC_16F"
srcREG: fregCore		is f7=0x05 & fregCore				{ export fregCore; }
srcREG: fregCore		is f7=0x06 & fregCore				{ export fregCore; }
srcREG: fregCore		is f7=0x07 & fregCore				{ export fregCore; }
srcREG: fregCore		is f7=0x08 & fregCore				{ export fregCore; }
srcREG: fregCore		is f7=0x09 & fregCore				{ export fregCore; }
@endif
srcREG: fregCore		is f7=0x0a & fregCore				{ export fregCore; }
srcREG: fregCore		is f7=0x0b & fregCore				{ export fregCore; }


# Destination register (either srcREG or W)
destREG: "0"		is d=0									{ export W; }

# Destination register: bank selection determined by RP bits in STATUS reg
destREG: "1"		is d=1 & f7 & srcREG					{ export srcREG; }

# Destination register: Special File Registers always mapped to Bank-0
destREG: "1"		is d=1 & f7=0x02 & fregCore				{ export fregCore; } # PCL (special behavior reqd)

# Destination operand representation (w: W register is destination; f: specified srcREG is destination)
D: "w"		is d=0										{ }
D: "f"		is d=1										{ }

# Absolute address generated from k11 and PCLATH<4:3>
absAddr11: k11	is k11									{
	addr:2 = ((zext(PCLATH) & 0x78) << 8) + k11;
	export addr; 
}

@if PROCESSOR == "PIC_16F"

# Absolute address generated from k11 and PCLATH<4:3>
relAddr9: addr	is sk9	[ addr = inst_next + sk9; ]								{
	export *[CODE]:2 addr;
}

@endif

# Immediate Data (Literal operation)
imm8: "#"k8	is k8										{ export *[const]:1 k8; }

@if PROCESSOR == "PIC_16F"
# Immediate Data (Literal operation)
imm7: "#"k7	is k7										{ export *[const]:1 k7; }

# Immediate Data (Literal operation)
imm5: "#"k5	is k5										{ export *[const]:1 k5; }
@endif

# Bit identifier
bit: "#"b3		is b3									{ export *[const]:1 b3; }

# TRIS register (TODO: not sure if this TRIS mapping is correct - see TRIS instruction)
@if PROCESSOR == "PIC_16"
trisREG: "5"	is l5=5												{ local trl:2 = 0x89; export *[DATA]:1 trl; } # TRISA
trisREG: "6"	is l5=6												{ local trl:2 = 0x187; export *[DATA]:1 trl; } # TRISB
trisREG: "7"	is l5=7												{ local trl:2 = 0x188; export *[DATA]:1 trl; } # TRISC
@elif PROCESSOR == "PIC_16F"
trisREG: "5"	is l5=5												{ local trl:2 = 0x10C; export *[DATA]:1 trl; } # TRISA
trisREG: "6"	is l5=6												{ local trl:2 = 0x10D; export *[DATA]:1 trl; } # TRISB
trisREG: "7"	is l5=7												{ local trl:2 = 0x10E; export *[DATA]:1 trl; } # TRISC
@endif

:^instruction is possibleSkip=1 & instruction [ possibleSkip=0; ] {
	if (SkipNext) goto inst_next;
	build instruction;
}



#
# BYTE-ORIENTED FILE REGISTER OPERATIONS
#

@if PROCESSOR == "PIC_16F"

:ADDFSR fsrk, sk6	is op7=0x62 & fsrk & sk6 {
	fsrk = fsrk + sk6;
}
@endif

:ADDLW imm8				is op6=0x3e & imm8								{
	#  --11 111x kkkk kkkk
	#  0011 1110 0001 0010	->	ADDLW #0x12
	setAddFlags(W, imm8); 
	W = W + imm8;
	setResultFlags(W);
}

:ADDWF srcREG, D	is op6=0x07 & srcREG & D & destREG					{
	#  --00 0111 dfff ffff
	#  0000 0111 0000 0000	->	ADDWF INDF, 0 
	#  0000 0111 1000 0000	->	ADDWF INDF, 1
	#  0000 0111 0010 0000	->	ADDWF 0x20, 0
	#  0000 0111 1010 0000	->	ADDWF 0x20, 1
	val:1 = srcREG;
	setAddFlags(W, val); 
	val = W + val;
	setResultFlags(val);
	destREG = val;
}

:ADDWF PC, D		is op6=0x07 & D & d=1 & f7=0x02 & PC	{
	#  --00 0111 dfff ffff
	#  0000 0111 1000 0010  ->  ADDWF PCL, w, ACCESS
	addr:2 = inst_start >> 1; # Compenstate for CODE wordsize
	PCLATH = addr(1);
	tmp:1 = addr:1;
	setAddFlags(tmp, W);
	tmp = tmp + W;
	addr = (zext(PCLATH) << 8) + zext(tmp);
	PCL = tmp;
	setResultFlags(tmp);
	goto [addr];
}

:ADDWFC srcREG, D	is op6=0x3D & srcREG & D & destREG					{
	val:1 = srcREG;
	local tmpC = $(C);
	
	setAddFlags(W, val);
	val = W + val;
	local tc = $(C);
	
	setAddFlags(val,tmpC);
	$(C) = $(C) | tc;
	val = val + tmpC;
	
	setResultFlags(val);
	destREG = val;
}

:ADDWFC PC, D		is op6=0x3D & D & d=1 & f7=0x02 & PC	{
	#  --00 0111 dfff ffff
	#  0000 0111 1000 0010  ->  ADDWF PCL, w, ACCESS
	addr:2 = inst_start >> 1; # Compenstate for CODE wordsize
	PCLATH = addr(1);
	val:1 = addr:1;
	
	local tmpC = $(C);
	setAddFlags(W, val);
	local tc = $(C);
	val = W + val;

	setAddFlags(val,tmpC);
	$(C) = $(C) | tc;
	val = val + tmpC;
	
	addr = (zext(PCLATH) << 8) + zext(val);
	PCL = val;
	setResultFlags(val);
	goto [addr];
}

:ANDLW imm8				is op6=0x39 & imm8								{
	#  --11 1001 kkkk kkkk
	#  0011 1001 0001 0010	->	ANDLW #0x12
	W = W & imm8;
	setResultFlags(W);
}

:ANDWF srcREG, D	is op6=0x05 & srcREG & D & destREG					{
	#  --00 0101 dfff ffff
	#  0000 0101 0000 0000	->	ANDWF INDF, 0 
	#  0000 0101 1000 0000	->	ANDWF INDF, 1
	#  0000 0101 0010 0000	->	ANDWF 0x20, 0
	#  0000 0101 1010 0000	->	ANDWF 0x20, 1
	val:1 = srcREG;
	val = W & val;
	setResultFlags(val);
	destREG = val;
}

:ASRF srcREG, D				is op6=0x37 & srcREG & D & destREG					{
	#  --11 0111 dfff ffff
	$(C) = srcREG & 0x1;
<<<<<<< HEAD
	destREG = srcREG s>> 1;
=======
	val:1 = srcREG s>> 1;
	setResultFlags(val);
	destREG = val;
	
>>>>>>> 1e109f94
}

:BCF srcREG, bit			is op4=0x4 & srcREG & bit							{
	#  --01 00bb bfff ffff
	#  0001 0010 0000 0000	->	BCF INDF, #0x4
	#  0001 0010 0010 0000	->	BCF 0x20, #0x4
	local bitmask = ~(1 << bit);
	srcREG = srcREG & bitmask;
}


:BCF srcREG, IntConBits			is op4=0x4 & f7=0xb & bit & srcREG & IntConBits							{
	local bitmask = ~(1 << bit);
	srcREG = srcREG & bitmask;
}

:BCF STATUS, "C"			is op4=0x4 & b3=0 & f7=0x3 & STATUS							{
	#  --01 00bb bfff ffff
	#  0001 0000 0000 0011	->	BCF STATUS, #C
	$(C) = 0;
}

:BCF STATUS, "DC"		is op4=0x4 & b3=1 & f7=0x3 & STATUS & bit							{
	#  --01 00bb bfff ffff
	#  0001 0000 1000 0011	->	BCF STATUS, #DC
	$(DC) = 0;
}


:BCF STATUS, "Z"			is op4=0x4 & b3=2 & f7=0x3 & STATUS & bit							{
	#  --01 00bb bfff ffff
	#  0001 0001 0000 0011	->	BCF STATUS, #Z
	$(Z) = 0;
}


:BCF STATUS, "RP0"			is op4=0x4 & b3=5 & f7=0x3 & STATUS & bit							{
	#  --01 00bb bfff ffff
	#  0001 0010 1000 0011	->	BCF STATUS, #RP0
	RP = RP & 0x2;
	local bitmask = ~(1 << bit);
	STATUS = STATUS & bitmask;
}


:BCF STATUS, "RP1"			is op4=0x4 & b3=6 & f7=0x3 & STATUS & bit							{
	#  --01 00bb bfff ffff
	#  0001 0011 0000 0011	->	BCF STATUS, #RP1
	RP = RP & 0x1;
	local bitmask = ~(1 << bit);
	STATUS = STATUS & bitmask;
}


:BCF STATUS, "IRP"			is op4=0x4 & b3=7 & f7=0x3 & STATUS & bit							{
	#  --01 00bb bfff ffff
	#  0001 0011 1000 0011	->	BCF STATUS, #IRP
	IRP = 0;
	local bitmask = ~(1 << bit);
	STATUS = STATUS & bitmask;
}

:BSF srcREG, bit			is op4=0x5 & bit & srcREG							{
	#  --01 01bb bfff ffff
	#  0001 0110 0000 0000	->	BSF INDF, #0x4
	#  0001 0110 0010 0000	->	BSF 0x20, #0x4
	local bitmask = 1 << bit;
	srcREG = srcREG | bitmask;
}

:BSF srcREG, IntConBits			is op4=0x5 & f7=0xb & bit & srcREG & IntConBits							{
	local bitmask = 1 << bit;
	srcREG = srcREG | bitmask;
}

:BSF STATUS, "C"			is op4=0x5 & b3=0 & f7=0x3 & STATUS							{
	#  --01 01bb bfff ffff
	#  0001 0100 0000 0011	->	BSF STATUS, #C
	$(C) = 1;
}

:BSF STATUS, "DC"			is op4=0x5 & b3=1 & f7=0x3 & STATUS							{
	#  --01 01bb bfff ffff
	#  0001 0100 1000 0011	->	BSF STATUS, #DC
	$(DC) = 1;
}

:BSF STATUS, "Z"			is op4=0x5 & b3=2 & f7=0x3 & STATUS & bit							{
	#  --01 01bb bfff ffff
	#  0001 0111 0000 0011	->	BSF STATUS, #Z
	$(Z) = 1;
}

:BSF STATUS, "RP0"			is op4=0x5 & b3=5 & f7=0x3 & STATUS & bit							{
	#  --01 01bb bfff ffff
	#  0001 0110 1000 0011	->	BSF STATUS, #RP0
	RP = RP | 0x1;
	local bitmask = 1 << bit;
	STATUS = STATUS | bitmask;
}

:BSF STATUS, "RP1"			is op4=0x5 & b3=6 & f7=0x3 & STATUS & bit							{
	#  --01 01bb bfff ffff
	#  0001 0111 0000 0011	->	BSF STATUS, #RP1
	RP = RP | 0x2;
	local bitmask = 1 << bit;
	STATUS = STATUS | bitmask;
}


:BSF STATUS, "IRP"			is op4=0x5 & b3=7 & f7=0x3 & STATUS & bit							{
	#  --01 01bb bfff ffff
	#  0001 0111 1000 0011	->	BSF STATUS, #IRP
	IRP = 1;
	local bitmask = 1 << bit;
	STATUS = STATUS | bitmask;
}

:BTFSC srcREG, bit		is op4=0x6 & bit & srcREG [ possibleSkip = 1; globalset(inst_next,possibleSkip); ] {
	#  --01 10bb bfff ffff
	#  0001 1010 0000 0000	->	BTFSC INDF, #0x4
	#  0001 1010 0010 0000	->	BTFSC 0x20, #0x4
	local bitmask = 1 << bit;
	local tmp = srcREG & bitmask;
	SkipNext = (tmp == 0); 
}

:BC absAddr11	is doPseudo=1 & op4=0x6 & b3=0 & bit & f7=0x3 ; op3=0x5 & absAddr11 {
	if ($(C) == 0) goto inst_next;
	goto [absAddr11];
}

@if PROCESSOR == "PIC_16F"

:BRA relAddr9  is op5=0x19 & relAddr9 {
	goto [relAddr9];
}

:BRW 			is op14=0xb {
	# inst_next is byte, not word offset, need to load PC with word offset
	PC = (inst_next >> 1) + zext(W);
	goto [PC];
}

@endif

:BTFSC STATUS, bit		is op4=0x6 & b3=0 & bit & f7=0x3 & STATUS [ possibleSkip = 1; globalset(inst_next,possibleSkip); ] {
	#  --01 10bb bfff ffff
	#  0001 1000 0000 0011	->	BTFSC STATUS, #C
	SkipNext = ($(C) == 0);
}

:SKPC is doPseudo=1 & op4=0x6 & b3=0 & bit & f7=0x3 [ possibleSkip = 1; globalset(inst_next,possibleSkip); ] {
   SkipNext = ($(C) == 1);
}

:SKPNC is doPseudo=1 & op4=0x7 & b3=0 & bit & f7=0x3 [ possibleSkip = 1; globalset(inst_next,possibleSkip); ] {
   SkipNext = ($(C) != 1);
}

:SKPZ is doPseudo=1 & op4=0x6 & b3=2 & bit & f7=0x3 [ possibleSkip = 1; globalset(inst_next,possibleSkip); ] {
   SkipNext = ($(Z) == 1);
}

:SKPNZ is doPseudo=1 & op4=0x7 & b3=2 & bit & f7=0x3 [ possibleSkip = 1; globalset(inst_next,possibleSkip); ] {
   SkipNext = ($(Z) != 1);
}

:BTFSC STATUS, bit		is op4=0x6 & b3=1 & bit & f7=0x3 & STATUS [ possibleSkip = 1; globalset(inst_next,possibleSkip); ]  {
	#  --01 10bb bfff ffff
	#  0001 1000 1000 0011	->	BTFSC STATUS, #DC
   SkipNext = ($(DC) == 0);
}

:BZ absAddr11	is doPseudo=1 & op4=0x6 & b3=2 & bit & f7=0x3 ; op3=0x5 & absAddr11 {
	if ($(Z) == 0) goto inst_next;
	goto [absAddr11];
}

:BTFSC STATUS, bit		is op4=0x6 & b3=2 & bit & f7=0x3 & STATUS [ possibleSkip = 1; globalset(inst_next,possibleSkip); ] {
	#  --01 10bb bfff ffff
	#  0001 1001 0000 0011	->	BTFSC STATUS, #Z
   SkipNext = ($(Z) == 0);
}

:BTFSS srcREG, bit		is op4=0x7 & bit & srcREG [ possibleSkip = 1; globalset(inst_next,possibleSkip); ] {
	#  --01 11bb bfff ffff
	#  0001 1110 0000 0000	->	BTFSS INDF, #0x4
	#  0001 1110 0010 0000	->	BTFSS 0x20, #0x4
	local bitmask = 1 << bit;
	local tmp = srcREG & bitmask;
   SkipNext = (tmp != 0);
}

:BNC absAddr11	is doPseudo=1 & op4=0x7 & b3=0 & bit & f7=0x3 ; op3=0x5 & absAddr11 {
	if ($(C) != 0) goto inst_next;
	goto [absAddr11];
}

:BTFSS STATUS, bit		is op4=0x7 & b3=0 & bit & f7=0x3 & STATUS [ possibleSkip = 1; globalset(inst_next,possibleSkip); ] {
	#  --01 11bb bfff ffff
	#  0001 1100 0000 0011	->	BTFSS STATUS, #C
   SkipNext = ($(C) != 0);
}

:BTFSS STATUS, bit		is op4=0x7 & b3=1 & bit & f7=0x3 & STATUS [ possibleSkip = 1; globalset(inst_next,possibleSkip); ]{
	#  --01 11bb bfff ffff
	#  0001 1100 1000 0011	->	BTFSS STATUS, #DC
   SkipNext = ($(DC) != 0);
}

:BNZ absAddr11	is doPseudo=1 & op4=0x7 & b3=2 & bit & f7=0x3 ; op3=0x5 & absAddr11 {
	if ($(Z) != 0) goto inst_next;
	goto [absAddr11];
}

:BTFSS STATUS, bit		is op4=0x7 & b3=2 & bit & f7=0x3 & STATUS [ possibleSkip = 1; globalset(inst_next,possibleSkip); ] {
	#  --01 11bb bfff ffff
	#  0001 1101 0000 0011	->	BTFSS STATUS, #Z
   SkipNext = ($(Z) != 0);
}

:CALL absAddr11			is op3=0x4 & absAddr11							{
	#  --10 0kkk kkkk kkkk
	#  0010 0001 0010 0011	->	CALL 0x123
	#  0010 0000 0001 0000	->	CALL 0x10
	push(&:2 inst_next);
	call [absAddr11];
}

:CALLW					is op14=0x000a						{
	#  --00 0000 0000 1010
	push(&:2 inst_next);
	call [W];
}
	
:CLRF srcREG				is op6=0x01 & d=1 & srcREG						{
	#  --00 0001 1fff ffff
	#  0000 0001 1000 0000	->	CLRF INDF
	#  0000 0001 1010 0000	->	CLRF 0x20
	srcREG = 0;
	$(Z) = 1;
}

:CLRF STATUS				is op6=0x01 & d=1 & f7=0x3 & STATUS						{
	#  --00 0001 1fff ffff
	#  0000 0001 1000 0011	->	CLRF STATUS
	STATUS = 0;
	IRP = 0;
	RP = 0;
	$(Z) = 0;
	$(DC) = 0;
	$(C) = 0;
}

:CLRW					is op12=0b000001000000 & mm			{
	#  --00 0001 0xxx xxxx
	#  0000 0001 0000 0000	->	CLRW
	W = 0;
	$(Z) = 1;
}

:CLRWDT					is op14=0x0064				{
	#  --00 0000 0110 0100
	# Clear Watchdog Timer - Not Implemented
	clearWatchDogTimer();
}

:COMF srcREG, D		is op6=0x09 & srcREG & D & destREG					{
	#  --00 1001 dfff ffff
	#  0000 1001 0000 0000	->	COMF INDF, 0 
	#  0000 1001 1000 0000	->	COMF INDF, 1
	#  0000 1001 0010 0000	->	COMF 0x20, 0
	#  0000 1001 1010 0000	->	COMF 0x20, 1
	tmp:1 = ~srcREG;
	destREG = tmp;
	setResultFlags(tmp);
}

:DECF srcREG, D		is op6=0x03 & srcREG & D & destREG					{
	#  --00 0011 dfff ffff
	#  0000 0011 0000 0000	->	DECF INDF, 0 
	#  0000 0011 1000 0000	->	DECF INDF, 1
	#  0000 0011 0010 0000	->	DECF 0x20, 0
	#  0000 0011 1010 0000	->	DECF 0x20, 1
	val:1 = srcREG - 1;
	destREG = val;
	setResultFlags(val);
}

:DECFSZ srcREG, D		is op6=0x0b & srcREG & D & destREG [ possibleSkip = 1; globalset(inst_next,possibleSkip); ] {
	#  --00 1011 dfff ffff
	#  0000 1011 0000 0000	->	DECFSZ INDF, 0 
	#  0000 1011 1000 0000	->	DECFSZ INDF, 1
	#  0000 1011 0010 0000	->	DECFSZ 0x20, 0
	#  0000 1011 1010 0000	->	DECFSZ 0x20, 1
	val:1 = srcREG - 1;
	destREG = val;
	SkipNext = (val == 0);
}

:GOTO absAddr11			is op3=0x5 & absAddr11							{
	#  --10 1kkk kkkk kkkk
	#  0010 1001 0010 0011	->	GOTO 0x123
	#  0010 1000 0001 0000	->	GOTO 0x10
	goto [absAddr11];
}

:INCF srcREG, D		is op6=0x0a & srcREG & D & destREG					{
	#  --00 1010 dfff ffff
	#  0000 1010 0000 0000	->	INCF INDF, 0 
	#  0000 1010 1000 0000	->	INCF INDF, 1
	#  0000 1010 0010 0000	->	INCF 0x20, 0
	#  0000 1010 1010 0000	->	INCF 0x20, 1
	val:1 = srcREG + 1;
	destREG = val;
	setResultFlags(val);
}

:INCFSZ srcREG, D		is op6=0x0f & srcREG & D & destREG [ possibleSkip = 1; globalset(inst_next,possibleSkip); ] {
	#  --00 1111 dfff ffff
	#  0000 1111 0000 0000	->	INCFSZ INDF, 0 
	#  0000 1111 1000 0000	->	INCFSZ INDF, 1
	#  0000 1111 0010 0000	->	INCFSZ 0x20, 0
	#  0000 1111 1010 0000	->	INCFSZ 0x20, 1
	val:1 = srcREG + 1;
	destREG = val;
   SkipNext = (val == 0);
}

:IORLW imm8				is op6=0x38 & imm8								{
	#  --11 1000 kkkk kkkk
	#  0011 1000 0001 0010	->	IORLW #0x12
	W = W | imm8;
	setResultFlags(W);
}

:IORWF srcREG, D		is op6=0x04 & srcREG & D & destREG					{
	#  --00 0100 dfff ffff
	#  0000 0100 0000 0000	->	IORWF INDF, 0 
	#  0000 0100 1000 0000	->	IORWF INDF, 1
	#  0000 0100 0010 0000	->	IORWF 0x20, 0
	#  0000 0100 1010 0000	->	IORWF 0x20, 1
	val:1 = W | srcREG;
	destREG = val;
	setResultFlags(val);
}

@if PROCESSOR == "PIC_16F"

srcFSR: "++"fsr		is fsr & mm=0 { fsr = fsr + 1; addr:2 = fsr; export *[DATA]:1 addr; }
srcFSR: "--"fsr		is fsr & mm=1 { fsr = fsr - 1; addr:2 = fsr; export *[DATA]:1 addr; }
srcFSR: fsr"++"		is fsr & mm=2 { addr:2 = fsr; fsr = fsr + 1; export *[DATA]:1 addr; }
srcFSR: fsr"--"		is fsr & mm=3 { addr:2 = fsr; fsr = fsr - 1; export *[DATA]:1 addr; }

srcFSRk: sk6"["fsrk"]" is fsrk & sk6 {
	addr:2 = fsrk + sk6; export *[DATA]:1 addr;
}

:LSLF srcREG, D				is op6=0x35 & srcREG & D & destREG					{
<<<<<<< HEAD
	#  --11 0101 dfff ffff
	$(C) = (srcREG & 80) != 0;
	destREG = srcREG << 1;
}

:LSRF srcREG, D				is op6=0x36 & srcREG & D & destREG					{
	#  --11 0110 dfff ffff
	$(C) = srcREG & 0x1;
	destREG = srcREG >> 1;
=======
	#  --11 0111 dfff ffff
	$(C) = (srcREG & 80) != 0;
	val:1 = srcREG << 1;
	setResultFlags(val);
	destREG = val;
}

:LSRF srcREG, D				is op6=0x36 & srcREG & D & destREG					{
	#  --11 0111 dfff ffff
	$(C) = srcREG & 0x1;
	val:1 = srcREG >> 1;
	setResultFlags(val);
	destREG = val;
>>>>>>> 1e109f94
}

:MOVIW srcFSR			is op11=2 & srcFSR {
	W = srcFSR;
	setResultFlags(W);
}

:MOVIW srcFSRk			is op7=0x7e & srcFSRk {
	W = srcFSRk;
	setResultFlags(W);
}

:MOVWI srcFSR			is op11=3 & srcFSR {
	srcFSR = W;
}

:MOVWI srcFSRk			is op7=0x7f & srcFSRk {
	srcFSRk = W;
}

:MOVLB imm5			is op9=0x1 & imm5 {
	BSR = imm5;
}

:MOVLP imm7				is op7=0x63 & imm7 {
	PCLATH = imm7;
}
@endif

:MOVLW imm8				is op6=0x30 & imm8								{
	#  --11 00xx kkkk kkkk
	#  0011 0000 0001 0010	->	MOVLW #0x12
	W = imm8;
}

:MOVF srcREG, D		is op6=0x08 & srcREG & D & destREG					{
	#  --00 1000 dfff ffff
	#  0000 1000 0000 0000	->	MOVF INDF, 0 
	#  0000 1000 1000 0000	->	MOVF INDF, 1
	#  0000 1000 0010 0000	->	MOVF 0x20, 0
	#  0000 1000 1010 0000	->	MOVF 0x20, 1
	val:1 = srcREG;
	destREG = val;
	setResultFlags(val);
}

:MOVWF srcREG				is op6=0x00 & d=1 & srcREG						{
	#  --00 0000 1fff ffff
	#  0000 0000 1000 0000	->	MOVWF INDF
	#  0000 0000 1010 0000	->	MOVWF 0x20
	srcREG = W;
}

:MOVWF PC					is op6=0x00 & d=1 & f7=0x02 & PC			 				{
	#  --00 0000 1fff ffff
	#  0000 0000 1000 0010	->	MOVWF PCL
	PCL = W;
	addr:2 = (zext(PCLATH) << 8) + zext(PCL);
	goto [addr];
}

:NOP					is op6=0 & d=0 & l5=0				{
	#  --00 0000 0xx0 0000
}

:OPTION					is op14=0x0062						{
	#  --00 0000 0110 0010
	OPTION = W;
}

:RESET is op14=0x0001 {
	reset();
	goto 0x0;
}

:RETFIE					is op14=0x0009						{
	#  --00 0000 0000 1001
	INTCON = 0x80 | INTCON;  # set INTCON.GIE bit
	retAddr:4 = 0;
	pop(retAddr);
	return [retAddr];
}

:RETLW imm8				is op4=0xd & imm8								{
	#  --11 01xx kkkk kkkk
	#  0011 0100 0001 0010	->	RETLW #0x12
	W = imm8;
	retAddr:4 = 0;
	pop(retAddr);
	return [retAddr];
}

:RETURN					is op14=0x0008						{
	#  --00 0000 0000 1000
	retAddr:4 = 0;
	pop(retAddr);
	return [retAddr];
}

:RLF srcREG, D		is op6=0x0d & srcREG & D & destREG					{
	#  --00 1101 dfff ffff
	#  0000 1101 0000 0000	->	RLF INDF, 0 
	#  0000 1101 1000 0000	->	RLF INDF, 1
	#  0000 1101 0010 0000	->	RLF 0x20, 0
	#  0000 1101 1010 0000	->	RLF 0x20, 1
	local tmpC = $(C);
	val:1 = srcREG;
	$(C) = (val s< 0);
	val = (val << 1) | tmpC;
	destREG = val;
	setResultFlags(val);
}

:RRF srcREG, D		is op6=0x0c & srcREG & D & destREG					{
	#  --00 1100 dfff ffff
	#  0000 1100 0000 0000	->	RRF INDF, 0 
	#  0000 1100 1000 0000	->	RRF INDF, 1
	#  0000 1100 0010 0000	->	RRF 0x20, 0
	#  0000 1100 1010 0000	->	RRF 0x20, 1
	local tmpC = $(C) << 7;
	val:1 = srcREG;
	$(C) = (val & 1) != 0;
	val = (val >> 1) | tmpC;
	destREG = val;
	setResultFlags(val);
}

:SLEEP					is op14=0x0063				{ 
	#  --00 0000 0110 0011
	# Sleep - Not Implemented
	sleep();
}

:SUBLW imm8				is op6=0x3c & imm8								{
	#  --11 110x kkkk kkkk
	#  0011 1100 0001 0010	->	SUBLW #0x12
	setSubtractFlags(imm8, W); 
	W = imm8 - W;
	setResultFlags(W);
}

:SUBWF srcREG, D		is op6=0x02 & srcREG & D & destREG					{
	#  --00 0010 dfff ffff
	#  0000 0010 0000 0000	->	SUBWF INDF, 0 
	#  0000 0010 1000 0000	->	SUBWF INDF, 1
	#  0000 0010 0010 0000	->	SUBWF 0x20, 0
	#  0000 0010 1010 0000	->	SUBWF 0x20, 1
	val:1 = srcREG;
	setSubtractFlags(val, W); 
	val = val - W;
	setResultFlags(val);
	destREG = val;
}

:SUBWFB srcREG, D		is op6=0x3b & srcREG & D & destREG {
	val:1 = srcREG;
	bor:1 = !$(C);

	setSubtractFlags(val, W);
	val = val - W;
	tb:1 = $(C);

	setSubtractFlags(val,bor);
	# first subtraction could cause borrow
	$(C) = $(C) & tb;   # borrow if C not set
	val = val - bor;

	setResultFlags(val);
	destREG = val;
}

:SWAPF srcREG, D		is op6=0x0e & srcREG & D & destREG					{
	#  --00 1110 dfff ffff
	#  0000 1110 0000 0000	->	SUBWF INDF, 0 
	#  0000 1110 1000 0000	->	SUBWF INDF, 1
	#  0000 1110 0010 0000	->	SUBWF 0x20, 0
	#  0000 1110 1010 0000	->	SUBWF 0x20, 1
	val:1 = srcREG;
	destREG = (val << 4) | (val >> 4);
}

:TRIS trisREG				is op9=0x3 & trisREG				{
	#  --00 0000 0110 0fff
	#  0000 0000 0110 0101	->	TRIS 5
	trisREG = W;
}

:XORLW imm8				is op6=0x3a & imm8								{
	#  --11 1010 kkkk kkkk
	#  0011 1010 0001 0010	->	XORLW #0x12
	W = imm8 ^ W;
	setResultFlags(W);
}

:XORWF srcREG, D		is op6=0x06 & srcREG & D & destREG					{
	#  --00 0110 dfff ffff
	#  0000 0110 0000 0000	->	XORWF INDF, 0 
	#  0000 0110 1000 0000	->	XORWF INDF, 1
	#  0000 0110 0010 0000	->	XORWF 0x20, 0
	#  0000 0110 1010 0000	->	XORWF 0x20, 1
	val:1 = W ^ srcREG;
	destREG = val;
	setResultFlags(val);
}<|MERGE_RESOLUTION|>--- conflicted
+++ resolved
@@ -387,14 +387,9 @@
 :ASRF srcREG, D				is op6=0x37 & srcREG & D & destREG					{
 	#  --11 0111 dfff ffff
 	$(C) = srcREG & 0x1;
-<<<<<<< HEAD
-	destREG = srcREG s>> 1;
-=======
 	val:1 = srcREG s>> 1;
 	setResultFlags(val);
 	destREG = val;
-	
->>>>>>> 1e109f94
 }
 
 :BCF srcREG, bit			is op4=0x4 & srcREG & bit							{
@@ -755,31 +750,19 @@
 }
 
 :LSLF srcREG, D				is op6=0x35 & srcREG & D & destREG					{
-<<<<<<< HEAD
 	#  --11 0101 dfff ffff
 	$(C) = (srcREG & 80) != 0;
-	destREG = srcREG << 1;
+	val:1 = srcREG << 1;
+	setResultFlags(val);
+	destREG = val;
 }
 
 :LSRF srcREG, D				is op6=0x36 & srcREG & D & destREG					{
 	#  --11 0110 dfff ffff
 	$(C) = srcREG & 0x1;
-	destREG = srcREG >> 1;
-=======
-	#  --11 0111 dfff ffff
-	$(C) = (srcREG & 80) != 0;
-	val:1 = srcREG << 1;
-	setResultFlags(val);
-	destREG = val;
-}
-
-:LSRF srcREG, D				is op6=0x36 & srcREG & D & destREG					{
-	#  --11 0111 dfff ffff
-	$(C) = srcREG & 0x1;
 	val:1 = srcREG >> 1;
 	setResultFlags(val);
 	destREG = val;
->>>>>>> 1e109f94
 }
 
 :MOVIW srcFSR			is op11=2 & srcFSR {
