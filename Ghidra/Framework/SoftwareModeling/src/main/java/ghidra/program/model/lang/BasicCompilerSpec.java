--- conflicted
+++ resolved
@@ -465,32 +465,22 @@
 	/**
 	 * Establish cross referencing to prototype models.
 	 * All xrefs are regenerated from a single complete list of PrototypeModels.
-<<<<<<< HEAD
 	 * If there are PrototypeModels with duplicate names, return an example name.
 	 * Return null otherwise
-=======
 	 * The modelList must provide a model with name matching defaultName or
 	 * an exception is thrown.  (In theory the schema guarantees this model always exists)
->>>>>>> bcfef70b
 	 * 
 	 * @param modelList is the complete list of models
 	 * @param defaultName is the name to use for the default model
 	 * @param evalCurrent is the name to use for evaluating the current function (or null)
 	 * @param evalCalled is the name to use for evaluating called functions (or null)
-<<<<<<< HEAD
 	 * @return a PrototypeModel name that was duplicated or null
+	 * @throws XmlParseException if there is no model matching defaultName
 	 */
 	protected String modelXrefs(List<PrototypeModel> modelList, String defaultName,
-			String evalCurrent, String evalCalled) {
+			String evalCurrent, String evalCalled) throws XmlParseException {
 		String foundDuplicate = null;
-		buildModelArrays(modelList);
-=======
-	 * @throws XmlParseException if there is no model matching defaultName
-	 */
-	protected void modelXrefs(List<PrototypeModel> modelList, String defaultName,
-			String evalCurrent, String evalCalled) throws XmlParseException {
 		buildModelArrays(modelList, defaultName);
->>>>>>> bcfef70b
 		callingConventionMap = new HashMap<>();
 		for (PrototypeModel model : models) {
 			String name = model.getName();
