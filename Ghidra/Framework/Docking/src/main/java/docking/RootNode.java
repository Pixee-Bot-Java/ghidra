/* ###
 * IP: GHIDRA
 *
 * Licensed under the Apache License, Version 2.0 (the "License");
 * you may not use this file except in compliance with the License.
 * You may obtain a copy of the License at
 * 
 *      http://www.apache.org/licenses/LICENSE-2.0
 * 
 * Unless required by applicable law or agreed to in writing, software
 * distributed under the License is distributed on an "AS IS" BASIS,
 * WITHOUT WARRANTIES OR CONDITIONS OF ANY KIND, either express or implied.
 * See the License for the specific language governing permissions and
 * limitations under the License.
 */
package docking;

import java.awt.*;
import java.awt.event.WindowAdapter;
import java.awt.event.WindowEvent;
import java.util.*;
import java.util.List;

import javax.swing.*;

import org.jdom.Element;

import generic.util.WindowUtilities;
import ghidra.framework.OperatingSystem;
import ghidra.framework.Platform;
import ghidra.util.bean.GGlassPane;
import ghidra.util.datastruct.WeakDataStructureFactory;
import ghidra.util.datastruct.WeakSet;

/**
 * Root node for the nodes managing the component hierarchy.
 */
class RootNode extends WindowNode {
	static final String ROOT_NODE_ELEMENT_NAME = "ROOT_NODE";
	private WeakSet<DockingWindowListener> dockingWindowListeners =
		WeakDataStructureFactory.createSingleThreadAccessWeakSet();

	private String toolName;
	private Node child;
	private List<DetachedWindowNode> detachedWindows;
	private JPanel childPanel;
	private StatusBar statusBar;
	private SwingWindowWrapper windowWrapper;

	private DropTargetFactory dropTargetFactory;
	private DropTargetHandler rootDropTargetHandler;

	/**
	 * Constructs a new root node for the given DockingWindowsManager.
	 * 
	 * @param mgr the DockingWindowsManager
	 * @param toolName the name of the tool to be displayed in all the top-level windows.
	 * @param factory a factory for creating drop targets for this nodes windows; may be null
	 */
	RootNode(DockingWindowManager mgr, String toolName, List<Image> images, boolean isModal,
			DropTargetFactory factory) {
		super(mgr);
		this.toolName = toolName;
		detachedWindows = new ArrayList<>();

		if (isModal) {
			DockingFrame frame = new HiddenDockingFrame(toolName);
			setFrameIcon(frame, images);
			frame.setBounds(-100, 100, 10, 10);
			JDialog dialog = createDialog(toolName, frame);
			windowWrapper = new JDialogWindowWrapper(new JFrameWindowWrapper(frame), dialog); // change to a dialog type
		}
		else {
			DockingFrame frame = new DockingFrame(toolName);
			setFrameIcon(frame, images);
			windowWrapper = new JFrameWindowWrapper(frame); // default to a frame type			
		}

		Container c = windowWrapper.getContentPane();
		c.setLayout(new BorderLayout());

		childPanel = new JPanel(new BorderLayout());
		childPanel.setBorder(BorderFactory.createEmptyBorder(3, 0, 0, 0));
		c.add(childPanel, BorderLayout.CENTER);

		if (mgr.hasStatusBar()) {
			statusBar = new StatusBar();
			c.add(statusBar, BorderLayout.SOUTH);
		}

		this.dropTargetFactory = factory;
		if (dropTargetFactory != null) {
			rootDropTargetHandler = factory.createDropTargetHandler(getFrame());
		}
	}

	private JDialog createDialog(String title, DockingFrame frame) {
		JDialog dialog = new JDialog(frame, true);
		dialog.setTitle(title);
		dialog.setGlassPane(new GGlassPane());
		return dialog;
	}

	private void setFrameIcon(Frame frame, Image image) {
		List<Image> list = new ArrayList<>();
		list.add(image);
		setFrameIcon(frame, list);
	}

	private void setFrameIcon(Frame frame, List<Image> images) {

		if (Platform.CURRENT_PLATFORM.getOperatingSystem() == OperatingSystem.MAC_OS_X) {
			// the Mac creates better window icons than those we give, since we don't handle the
			// various sizes that the Mac needs.  So, just let the Mac do the preferred thing.
			return;
		}

		if (images != null) {
			frame.setIconImages(images);
		}
	}

	void setHomeButton(Icon icon, Runnable callback) {
		if (!winMgr.hasStatusBar()) {
			return;
		}
		statusBar.setHomeButton(icon, () -> callback.run());
	}

	boolean isModal() {
		return windowWrapper.isModal();
	}

	/**
	 * Return whether the component for this RootNode is visible.
	 */
	@Override
	boolean isVisible() {
		return windowWrapper.isVisible();
	}

	/**
	 * Set the tool name which is displayed as the title for all windows.
	 * 
	 * @param toolName tool name / title
	 */
	void setToolName(String toolName) {
		this.toolName = toolName;
		windowWrapper.setTitle(toolName);
		Iterator<DetachedWindowNode> it = detachedWindows.iterator();
		while (it.hasNext()) {
			DetachedWindowNode windowNode = it.next();
			windowNode.updateTitle();
		}

	}

	@Override
	List<Node> getChildren() {
		return Arrays.asList(child);
	}

	@Override
	public String toString() {
		return printTree();
	}

	@Override
	public String getTitle() {
		return windowWrapper.getTitle();
	}

	@Override
	String getDescription() {
		return "Root Node: " + getTitle();
	}

	/**
	 * Set the Icon for all windows.
	 * 
	 * @param icon image icon
	 */
	void setIcon(ImageIcon icon) {
		Image iconImage = icon.getImage();
		setFrameIcon(windowWrapper.getParentFrame(), iconImage);
		Iterator<DetachedWindowNode> it = detachedWindows.iterator();
		while (it.hasNext()) {
			DetachedWindowNode windowNode = it.next();
			windowNode.setIcon(iconImage);
		}
	}

	/**
	 * Sets the main frame and all sub windows visible state.
	 * 
	 * @param state true to show them, false to make them invisible.
	 */
	void setVisible(boolean state) {
		Window mainWindow = getMainWindow();
		mainWindow.setVisible(state);
		WindowUtilities.ensureOnScreen(mainWindow);

		Iterator<DetachedWindowNode> it = detachedWindows.iterator();
		while (it.hasNext()) {
			DetachedWindowNode windowNode = it.next();
			windowNode.setVisible(state);
		}
	}

	void add(ComponentPlaceholder info) {
		add(info, (Point) null);
	}

	/**
	 * Creates a new sub-window for the given component a positions it at the given location.
	 * 
	 * @param info the component to be put in its own window.
	 * @param loc the location for the new window.
	 */
	void add(ComponentPlaceholder info, Point loc) {
		ComponentNode node = new ComponentNode(winMgr);
		info.setNode(node);
		node.parent = this;
		DetachedWindowNode windowNode =
			new DetachedWindowNode(winMgr, this, node, dropTargetFactory);
		if (loc != null) {
			windowNode.setInitialLocation(loc.x, loc.y);
		}
		detachedWindows.add(windowNode);
		info.getNode().add(info);
		info.requestFocus();
		notifyWindowAdded(windowNode);
	}

	/**
	 * Adds the component to the main window.
	 * 
	 * @param info the component to be added.
	 */
	void add(ComponentPlaceholder info, WindowPosition initialPosition) {
		if (initialPosition == WindowPosition.WINDOW) {
			add(info);
			return;
		}
		ComponentNode node = new ComponentNode(winMgr);
		info.setNode(node);
		if (child == null) {
			node.parent = this;
			child = node;
		}
		else {
			switch (initialPosition) {
				case TOP:
					child = new SplitNode(winMgr, node, child, false);
					break;
				case BOTTOM:
					child = new SplitNode(winMgr, child, node, false);
					break;
				case LEFT:
					child = new SplitNode(winMgr, node, child, true);
					break;
				default: // default to the right
					child = new SplitNode(winMgr, child, node, true);
					break;
			}
			child.parent = this;
		}
		info.getNode().add(info);
	}

	/**
	 * Updates the component hierarchy for the main frame.
	 */
	private void updateChild() {

		JComponent comp = null;
		if (child != null) {
			if (!child.invalid) {
				return;
			}
			comp = child.getComponent();
		}
		if (comp == null) {
			comp = new DockableComponent(null, true);
		}

		childPanel.removeAll();
		childPanel.add(comp, BorderLayout.CENTER);
		childPanel.invalidate();
		clearContextTypes();
		notifyWindowChanged(this);
	}

	/**
	 * Get the window which contains the specified component.
	 * 
	 * @param info component info
	 * @return window or null if component is not visible or not found.
	 */
	Window getWindow(ComponentPlaceholder info) {
		if (child != null && child.contains(info)) {
			return windowWrapper.getWindow();
		}
		Iterator<DetachedWindowNode> iter = detachedWindows.iterator();
		while (iter.hasNext()) {
			DetachedWindowNode winNode = iter.next();
			if (winNode.contains(info)) {
				return winNode.getWindow();
			}
		}
		return null;
	}

	/**
	 * Updates the component hierarchy for the main frame and all sub-frames.
	 */
	void update() {
		if (invalid) {
			clearContextTypes();
			updateChild();
			Iterator<DetachedWindowNode> it = detachedWindows.iterator();
			while (it.hasNext()) {
				DetachedWindowNode windowNode = it.next();
				windowNode.update();
			}
			invalid = false;
		}

		winMgr.getActionToGuiMapper().update();
		windowWrapper.validate();
	}

	void updateDialogs() {
		Iterator<DetachedWindowNode> it = detachedWindows.iterator();
		while (it.hasNext()) {
			DetachedWindowNode windowNode = it.next();
			windowNode.updateDialog();
		}
	}

	@Override
	void setMenuBar(JMenuBar menuBar) {
		windowWrapper.setJMenuBar(menuBar);
	}

	@Override
	void validate() {
		windowWrapper.validate();
	}

	@Override
	void close() {
		throw new UnsupportedOperationException("Cannot call close on root node");
	}

	@Override
	JComponent getComponent() {
		return null;
	}

	@Override
	void removeNode(Node node) {
		if (child != node && !detachedWindows.contains(node)) {
			throw new IllegalArgumentException();
		}
		if (child == node) {
			child = null;
		}
		else {
			detachedWindows.remove(node);
			notifyWindowRemoved((DetachedWindowNode) node);
		}
		node.parent = null;
	}

	/**
	 * Returns the main frame of the tool.
	 */
	public JFrame getFrame() {
		return windowWrapper.getParentFrame();
	}

	JDialog getModalDialog() {
		if (windowWrapper.isModal()) {
			return (JDialog) windowWrapper.getWindow();
		}
		return null;
	}

	@Override
	void populateActiveComponents(List<ComponentPlaceholder> list) {
		if (child != null) {
			child.populateActiveComponents(list);
		}
	}

	String getName() {
		return toolName;
	}

	/**
	 * Returns list of detached windows (WindowNode objects).
	 */
	public List<DetachedWindowNode> getDetachedWindows() {
		return detachedWindows;
	}

	/**
	 * Returns the tool name of the tool.
	 * 
	 * @return the tool name of the tool.
	 */
	String getToolName() {
		return toolName;
	}

	@Override
	void replaceNode(Node oldNode, Node newNode) {
		if (oldNode == child) {
			child = newNode;
			newNode.parent = this;
			child.invalidate();
			winMgr.scheduleUpdate();
		}
	}

	@Override
	Container getContentPane() {
		return windowWrapper.getContentPane();
	}

	@Override
	Element saveToXML() {
		Element root = new Element(ROOT_NODE_ELEMENT_NAME);
		JFrame frame = windowWrapper.getParentFrame();
		Rectangle r = frame.getBounds();
		root.setAttribute("X_POS", "" + r.x);
		root.setAttribute("Y_POS", "" + r.y);
		root.setAttribute("WIDTH", "" + r.width);
		root.setAttribute("HEIGHT", "" + r.height);
		root.setAttribute("EX_STATE", "" + frame.getExtendedState());
		if (child != null) {
			root.addContent(child.saveToXML());
		}
		Iterator<DetachedWindowNode> it = detachedWindows.iterator();
		while (it.hasNext()) {
			DetachedWindowNode windowNode = it.next();
			root.addContent(windowNode.saveToXML());
		}
		return root;
	}

	/**
	 * Restores the component hierarchy from the given XML JDOM element.
<<<<<<< HEAD
	 * 
	 * @param root the XML from which to restore the state.
=======
	 * <p>
	 * The process of restoring from xml will create new {@link ComponentPlaceholder}s that will be
	 * used to replace any existing matching placeholders.  This allows the already loaded default
	 * placeholders to be replaced by the previously saved configuration.
	 * 
	 * @param rootNodeElement the XML from which to restore the state.
	 * @return the newly created placeholders
>>>>>>> 9ee0d297
	 */
	List<ComponentPlaceholder> restoreFromXML(Element rootNodeElement) {
		invalid = true;
		detachChild();
		setLastFocusedProviderInWindow(null);   // clear out stale last focused provider
		List<DetachedWindowNode> copy = new ArrayList<>(detachedWindows);
		detachedWindows.clear();
		for (DetachedWindowNode windowNode : copy) {
			notifyWindowRemoved(windowNode);
			windowNode.disconnect();
		}

		int x = Integer.parseInt(rootNodeElement.getAttributeValue("X_POS"));
		int y = Integer.parseInt(rootNodeElement.getAttributeValue("Y_POS"));
		int width = Integer.parseInt(rootNodeElement.getAttributeValue("WIDTH"));
		int height = Integer.parseInt(rootNodeElement.getAttributeValue("HEIGHT"));
		JFrame frame = windowWrapper.getParentFrame();
		Rectangle bounds = new Rectangle(x, y, width, height);
		WindowUtilities.ensureOnScreen(frame, bounds);
		frame.setBounds(bounds);

		List<ComponentPlaceholder> restoredPlaceholders = new ArrayList<>();
		Iterator<?> elementIterator = rootNodeElement.getChildren().iterator();
		while (elementIterator.hasNext()) {
			Element elem = (Element) elementIterator.next();

			if (elem.getName().equals("WINDOW_NODE")) {
				Node node = new DetachedWindowNode(elem, winMgr, this, dropTargetFactory,
					restoredPlaceholders);
				DetachedWindowNode windowNode = (DetachedWindowNode) node;
				detachedWindows.add(windowNode);
				notifyWindowAdded(windowNode);
			}
			else {
				child = processChildElement(elem, winMgr, this, restoredPlaceholders);
			}
		}

		return restoredPlaceholders;
	}

	private void detachChild() {
		if (child == null) {
			return;
		}

		child.parent = null;
		child = null;
	}

	/**
	 * Release all resources. The root node is no longer viable.
	 */
	@Override
	void dispose() {

		dockingWindowListeners.clear();
		if (child != null) {
			child.dispose();
		}

		super.dispose();

		if (rootDropTargetHandler != null) {
			rootDropTargetHandler.dispose();
		}

		Iterator<DetachedWindowNode> it = detachedWindows.iterator();
		while (it.hasNext()) {
			DetachedWindowNode windowNode = it.next();
			notifyWindowRemoved(windowNode);
			windowNode.dispose();
		}
		detachedWindows.clear();

		windowWrapper.dispose();
	}

	@Override
	boolean contains(ComponentPlaceholder info) {
		if (child != null && child.contains(info)) {
			return true;
		}
		Iterator<DetachedWindowNode> iter = detachedWindows.iterator();
		while (iter.hasNext()) {
			DetachedWindowNode winNode = iter.next();
			if (winNode.contains(info)) {
				return true;
			}
		}
		return false;
	}

	public void addStatusItem(JComponent c, boolean addBorder, boolean rightSide) {
		if (statusBar != null) {
			statusBar.addStatusItem(c, addBorder, rightSide);
			windowWrapper.validate();
		}
	}

	public void removeStatusItem(JComponent c) {
		if (statusBar != null) {
			statusBar.removeStatusItem(c);
			windowWrapper.validate();
		}
	}

	public void clearStatusMessages() {
		if (statusBar == null) {
			return;
		}

		if (statusBar == null) {
			return;
		}

		statusBar.clearStatusMessages();

		Iterator<DetachedWindowNode> iter = detachedWindows.iterator();
		while (iter.hasNext()) {
			DetachedWindowNode winNode = iter.next();
			winNode.clearStatusMessages();
		}
	}

	public void setStatusText(String text) {
		if (statusBar == null) {
			return;
		}

		statusBar.setStatusText(text);

		Iterator<DetachedWindowNode> iter = detachedWindows.iterator();
		while (iter.hasNext()) {
			DetachedWindowNode winNode = iter.next();
			winNode.setStatusText(text);
		}
	}

	public String getStatusText() {
		return statusBar.getStatusText();
	}

	public Window getMainWindow() {
		return windowWrapper.getWindow();
	}

//==================================================================================================
// Inner Classes
//==================================================================================================

	/** Interface to wrap JDialog and JFrame so that they can be used by one handle */
	private interface SwingWindowWrapper {
		boolean isVisible();

		boolean isModal();

		void validate();

		Container getContentPane();

		void setJMenuBar(JMenuBar menuBar);

		void dispose();

		Window getWindow();

		JFrame getParentFrame();

		void setTitle(String title);

		String getTitle();
	}

	private class JDialogWindowWrapper implements SwingWindowWrapper {

		private final JDialog wrappedDialog;
		private final SwingWindowWrapper parentFrame;
		private WindowAdapter windowListener;

		public JDialogWindowWrapper(SwingWindowWrapper parentFrame, JDialog dialog) {
			this.parentFrame = parentFrame;
			this.wrappedDialog = dialog;

			dialog.setSize(800, 400);
			dialog.setDefaultCloseOperation(WindowConstants.DO_NOTHING_ON_CLOSE);

			windowListener = new WindowAdapter() {

				@Override
				public void windowClosed(WindowEvent e) {
					// do not call close() here, as it is an operation that can be cancelled
					winMgr.setVisible(false);
				}

				@Override
				public void windowClosing(WindowEvent e) {
					winMgr.close();
				}

				@Override
				public void windowActivated(WindowEvent e) {
					winMgr.setActive(wrappedDialog, true);
				}
			};

			dialog.addWindowListener(windowListener);
		}

		@Override
		public void dispose() {
			wrappedDialog.setVisible(false);
			wrappedDialog.removeWindowListener(windowListener);
			wrappedDialog.dispose();
			parentFrame.dispose();
		}

		@Override
		public Container getContentPane() {
			return wrappedDialog.getContentPane();
		}

		@Override
		public Window getWindow() {
			return wrappedDialog;
		}

		@Override
		public boolean isVisible() {
			return wrappedDialog.isVisible();
		}

		@Override
		public void setJMenuBar(JMenuBar menuBar) {
			wrappedDialog.setJMenuBar(menuBar);
		}

		@Override
		public void validate() {
			wrappedDialog.validate();
		}

		@Override
		public JFrame getParentFrame() {
			return parentFrame.getParentFrame();
		}

		@Override
		public void setTitle(String title) {
			wrappedDialog.setTitle(title);
		}

		@Override
		public String getTitle() {
			return wrappedDialog.getTitle();
		}

		@Override
		public boolean isModal() {
			return true;
		}
	}

	private class JFrameWindowWrapper implements SwingWindowWrapper {

		private final JFrame wrappedFrame;
		private WindowAdapter windowListener;

		public JFrameWindowWrapper(final JFrame wrappedFrame) {
			this.wrappedFrame = wrappedFrame;
			wrappedFrame.setDefaultCloseOperation(WindowConstants.DO_NOTHING_ON_CLOSE);

			windowListener = new WindowAdapter() {

				@Override
				public void windowClosed(WindowEvent e) {
					// do not call close() here, as it is an operation that can be cancelled
					winMgr.setVisible(false);
				}

				@Override
				public void windowClosing(WindowEvent e) {
					winMgr.close();
				}

				@Override
				public void windowActivated(WindowEvent e) {
					winMgr.setActive(wrappedFrame, true);
				}

				@Override
				public void windowDeactivated(WindowEvent e) {
					winMgr.setActive(wrappedFrame, false);
				}

				@Override
				public void windowIconified(WindowEvent e) {
					winMgr.iconify();
				}

				@Override
				public void windowDeiconified(WindowEvent e) {
					winMgr.deIconify();
				}
			};
			wrappedFrame.addWindowListener(windowListener);

			wrappedFrame.setSize(800, 400);
		}

		@Override
		public void dispose() {
			wrappedFrame.removeWindowListener(windowListener);
			wrappedFrame.setVisible(false);
			wrappedFrame.dispose();
		}

		@Override
		public Container getContentPane() {
			return wrappedFrame.getContentPane();
		}

		@Override
		public Window getWindow() {
			return wrappedFrame;
		}

		@Override
		public boolean isVisible() {
			return wrappedFrame.isVisible();
		}

		@Override
		public void setJMenuBar(JMenuBar menuBar) {
			wrappedFrame.setJMenuBar(menuBar);
		}

		@Override
		public void validate() {
			wrappedFrame.validate();
		}

		@Override
		public JFrame getParentFrame() {
			return wrappedFrame;
		}

		@Override
		public void setTitle(String title) {
			wrappedFrame.setTitle(title);
		}

		@Override
		public String getTitle() {
			return wrappedFrame.getTitle();
		}

		@Override
		public boolean isModal() {
			return false;
		}

	}

	public void addDockingWindowListener(DockingWindowListener listener) {
		dockingWindowListeners.add(listener);
	}

	public void removeDockingWindowListener(DockingWindowListener listener) {
		dockingWindowListeners.remove(listener);
	}

	void notifyWindowAdded(DetachedWindowNode windowNode) {
		for (DockingWindowListener listener : dockingWindowListeners) {
			listener.dockingWindowAdded(windowNode);
		}
	}

	private void notifyWindowRemoved(DetachedWindowNode windowNode) {
		for (DockingWindowListener listener : dockingWindowListeners) {
			listener.dockingWindowRemoved(windowNode);
		}
	}

	void notifyWindowChanged(WindowNode windowNode) {
		for (DockingWindowListener listener : dockingWindowListeners) {
			listener.dockingWindowChanged(windowNode);
		}
	}

	void notifyWindowFocusChanged(WindowNode windowNode) {
		for (DockingWindowListener listener : dockingWindowListeners) {
			listener.dockingWindowFocusChanged(windowNode);
		}
	}

	@Override
	WindowNode getTopLevelNode() {
		return this;
	}

	public WindowNode getNodeForWindow(Window win) {
		if (windowWrapper.getWindow() == win) {
			return this;
		}
		for (DetachedWindowNode windowNode : detachedWindows) {
			if (windowNode.getWindow() == win) {
				return windowNode;
			}
		}
		return null;
	}

}<|MERGE_RESOLUTION|>--- conflicted
+++ resolved
@@ -452,10 +452,6 @@
 
 	/**
 	 * Restores the component hierarchy from the given XML JDOM element.
-<<<<<<< HEAD
-	 * 
-	 * @param root the XML from which to restore the state.
-=======
 	 * <p>
 	 * The process of restoring from xml will create new {@link ComponentPlaceholder}s that will be
 	 * used to replace any existing matching placeholders.  This allows the already loaded default
@@ -463,7 +459,6 @@
 	 * 
 	 * @param rootNodeElement the XML from which to restore the state.
 	 * @return the newly created placeholders
->>>>>>> 9ee0d297
 	 */
 	List<ComponentPlaceholder> restoreFromXML(Element rootNodeElement) {
 		invalid = true;
