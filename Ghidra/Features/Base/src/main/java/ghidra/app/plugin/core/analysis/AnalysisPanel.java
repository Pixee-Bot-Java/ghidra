/* ###
 * IP: GHIDRA
 *
 * Licensed under the Apache License, Version 2.0 (the "License");
 * you may not use this file except in compliance with the License.
 * You may obtain a copy of the License at
 * 
 *      http://www.apache.org/licenses/LICENSE-2.0
 * 
 * Unless required by applicable law or agreed to in writing, software
 * distributed under the License is distributed on an "AS IS" BASIS,
 * WITHOUT WARRANTIES OR CONDITIONS OF ANY KIND, either express or implied.
 * See the License for the specific language governing permissions and
 * limitations under the License.
 */
package ghidra.app.plugin.core.analysis;

import java.awt.*;
import java.awt.event.ActionEvent;
import java.awt.event.ActionListener;
import java.beans.*;
import java.util.*;
import java.util.List;

import javax.swing.*;
import javax.swing.border.Border;
import javax.swing.event.ListSelectionEvent;
import javax.swing.event.ListSelectionListener;
import javax.swing.table.*;

import org.apache.commons.collections4.CollectionUtils;

import docking.options.editor.GenericOptionsComponent;
import docking.widgets.OptionDialog;
import docking.widgets.label.GLabel;
import docking.widgets.table.*;
import ghidra.GhidraOptions;
import ghidra.app.services.Analyzer;
import ghidra.framework.options.*;
import ghidra.program.model.listing.Program;
import ghidra.util.ColorUtils;
import ghidra.util.exception.AssertException;
import ghidra.util.layout.VerticalLayout;

class AnalysisPanel extends JPanel implements PropertyChangeListener {
	private static final long serialVersionUID = 1L;

	public static final String PROTOTYPE = " (Prototype)";

	private final static int COLUMN_ANALYZER_IS_ENABLED = 0;
	private final static int COLUMN_ANALYZER_NAME = 1;

	private List<Program> programs;
	private PropertyChangeListener propertyChangeListener;
	private Options analysisOptions;

	private JTable table;
	private AbstractTableModel model;
	private JTextArea descriptionComponent;
	private JPanel analyzerOptionsPanel;

	private List<EditorState> editorList = new ArrayList<>();
	private List<String> analyzerNames = new ArrayList<>();
	private List<Boolean> analyzerEnablement = new ArrayList<>();
	private Set<String> prototypeAnalyzers = new HashSet<>();
	private Map<String, Component> analyzerToOptionsPanelMap = new HashMap<>();
	private Map<String, List<Component>> analyzerManagedComponentsMap = new HashMap<>();
	private EditorStateFactory editorStateFactory;

	private JPanel noOptionsPanel;

	/**
	 * Constructor
	 * 
	 * @param program the programs to be analyzed
	 * @param editorStateFactory the editor factory
	 * @param propertyChangeListener subscriber for property change notifications
	 */
	AnalysisPanel(Program program, EditorStateFactory editorStateFactory,
			PropertyChangeListener propertyChangeListener) {
		this(List.of(program), editorStateFactory, propertyChangeListener);
	}

	/**
	 * Constructor
	 * 
	 * @param programs list of programs that will be analyzed
	 * @param editorStateFactory the editor factory
	 * @param propertyChangeListener subscriber for property change notifications
	 */
	AnalysisPanel(List<Program> programs, EditorStateFactory editorStateFactory,
			PropertyChangeListener propertyChangeListener) {

		// Do a quick check to make sure we have at least one program. If not, we 
		// shouldn't even be here (the menus should be disabled).
		if (CollectionUtils.isEmpty(programs)) {
			throw new AssertException("Must provide a program to run analysis");
		}

		this.programs = programs;
		this.propertyChangeListener = propertyChangeListener;
		this.editorStateFactory = editorStateFactory;
		analysisOptions = programs.get(0).getOptions(Program.ANALYSIS_PROPERTIES);

		setName("Analysis Panel");
		build();
		load();
	}

	private void load() {
		editorList.clear();
		analyzerNames.clear();
		analyzerEnablement.clear();
		prototypeAnalyzers.clear();
		analyzerToOptionsPanelMap.clear();
		analyzerManagedComponentsMap.clear();

		int selectedAnalyzerRow = table.getSelectedRow();

		loadAnalyzers();
		loadAnalyzerOptionsPanels();

		model.fireTableDataChanged();

		if (selectedAnalyzerRow >= 0) {
			table.setRowSelectionInterval(selectedAnalyzerRow, selectedAnalyzerRow);
		}
	}

	private void loadAnalyzers() {

		AutoAnalysisManager manager = AutoAnalysisManager.getAnalysisManager(programs.get(0));

		List<String> propertyNames = analysisOptions.getOptionNames();
		Collections.sort(propertyNames, new Comparator<String>() {
			@Override
			public int compare(String o1, String o2) {
				return o1.compareToIgnoreCase(o2);
			}
		});
		for (String analyzerName : propertyNames) {
			if (analyzerName.indexOf('.') == -1) {
				if (analysisOptions.getType(analyzerName) != OptionType.BOOLEAN_TYPE) {
					throw new AssertException(
						"Analyzer enable property that is not boolean - " + analyzerName);
				}
				analyzerNames.add(analyzerName);
				Analyzer analyzer = manager.getAnalyzer(analyzerName);
				if (analyzer != null && analyzer.isPrototype()) {
					prototypeAnalyzers.add(analyzerName);
				}
				analyzerEnablement.add(analysisOptions.getBoolean(analyzerName, false));
			}
		}
	}

	private void build() {
		buildTableModel();
		buildTable();
		configureTableColumns();
		buildAnalyzerOptionsPanel();

		JSplitPane splitpane =
			new JSplitPane(JSplitPane.HORIZONTAL_SPLIT, buildLeftPanel(), buildRightPanel());
		splitpane.setBorder(null);

		setLayout(new BorderLayout());
		setBorder(BorderFactory.createEmptyBorder(10, 10, 10, 10));
		add(splitpane, BorderLayout.CENTER);
	}

	private void buildAnalyzerOptionsPanel() {
		analyzerOptionsPanel = new JPanel(new BorderLayout());
		configureBorder(analyzerOptionsPanel, "Options");
	}

	private Component buildRightPanel() {
		JSplitPane splitpane = new JSplitPane(JSplitPane.VERTICAL_SPLIT, buildDescriptionPanel(),
			analyzerOptionsPanel);
		splitpane.setBorder(null);
		splitpane.setDividerLocation(0.50);
		return splitpane;
	}

	private JPanel buildDescriptionPanel() {
		descriptionComponent = buildTextArea();
		JScrollPane descriptionScrollPane = new JScrollPane(descriptionComponent);
		JPanel descriptionPanel = new JPanel(new BorderLayout());
		configureBorder(descriptionScrollPane, "Description");
		descriptionPanel.add(descriptionScrollPane, BorderLayout.CENTER);
		return descriptionPanel;
	}

	private JTextArea buildTextArea() {
		JTextArea textarea = new JTextArea(3, 20);
		textarea.setEditable(false);
		textarea.setOpaque(false);
		textarea.setWrapStyleWord(true);
		textarea.setLineWrap(true);
		return textarea;
	}

	private JPanel buildLeftPanel() {
		JPanel buttonPanel = buildButtonPanel();

		JScrollPane scrollPane = new JScrollPane(table);
		scrollPane.setHorizontalScrollBarPolicy(ScrollPaneConstants.HORIZONTAL_SCROLLBAR_NEVER);
		scrollPane.setPreferredSize(new Dimension(350, 300));

		JPanel panel = new JPanel(new BorderLayout(5, 5));
		configureBorder(panel, "Analyzers");

		panel.add(scrollPane, BorderLayout.CENTER);
		panel.add(buttonPanel, BorderLayout.SOUTH);
		return panel;
	}

	private JPanel buildButtonPanel() {
		JButton selectAllButton = new JButton("Select All");
		selectAllButton.addActionListener(new ActionListener() {
			@Override
			public void actionPerformed(ActionEvent e) {
				selectAll();
			}
		});
		JButton deselectAllButton = new JButton("Deselect All");
		deselectAllButton.addActionListener(new ActionListener() {
			@Override
			public void actionPerformed(ActionEvent e) {
				deselectAll();
			}
		});
		JButton restoreDefaultsButton = new JButton("Restore Defaults");
		restoreDefaultsButton.addActionListener(new ActionListener() {
			@Override
			public void actionPerformed(ActionEvent e) {
				restoreDefaults();
			}
		});
		JPanel buttonPanel = new JPanel(new FlowLayout(FlowLayout.LEFT));
		buttonPanel.add(selectAllButton);
		buttonPanel.add(deselectAllButton);
		buttonPanel.add(restoreDefaultsButton);
		return buttonPanel;
	}

	private void selectAll() {
		int rowCount = model.getRowCount();
		for (int i = 0; i < rowCount; ++i) {
			model.setValueAt(true, i, COLUMN_ANALYZER_IS_ENABLED);
		}
	}

	private void deselectAll() {
		int rowCount = model.getRowCount();
		for (int i = 0; i < rowCount; ++i) {
			model.setValueAt(false, i, COLUMN_ANALYZER_IS_ENABLED);
		}
	}

	private void restoreDefaults() {
		int answer = OptionDialog.showYesNoDialog(this, "Restore Default Analysis Options",
			"Do you really want to restore the analysis options to the default values?");
		if (answer == OptionDialog.YES_OPTION) {
			AutoAnalysisManager manager = AutoAnalysisManager.getAnalysisManager(programs.get(0));
			manager.restoreDefaultOptions();
			editorStateFactory.clearAll();
			load();
		}
	}

	private void buildTableModel() {
		model = new AbstractTableModel() {
			private static final long serialVersionUID = 1L;

			@Override
			public Object getValueAt(int rowIndex, int columnIndex) {
				switch (columnIndex) {
					case COLUMN_ANALYZER_IS_ENABLED: {
						return analyzerEnablement.get(rowIndex);
					}
					case COLUMN_ANALYZER_NAME: {
						String analyzerName = analyzerNames.get(rowIndex);
						if (prototypeAnalyzers.contains(analyzerName)) {
							return analyzerName + PROTOTYPE;
						}
						return analyzerName;
					}
				}
				return null;
			}

			@Override
			public int getRowCount() {
				return analyzerEnablement.size();
			}

			@Override
			public int getColumnCount() {
				return 2;
			}

			@Override
			public String getColumnName(int columnIndex) {
				switch (columnIndex) {
					case COLUMN_ANALYZER_IS_ENABLED:
						return "Enabled";
					case COLUMN_ANALYZER_NAME:
						return "Analyzer Name";
				}
				return super.getColumnName(columnIndex);
			}

			@Override
			public Class<?> getColumnClass(int columnIndex) {
				switch (columnIndex) {
					case COLUMN_ANALYZER_IS_ENABLED:
						return Boolean.class;
					case COLUMN_ANALYZER_NAME:
						return String.class;
				}
				return super.getColumnClass(columnIndex);
			}

			@Override
			public boolean isCellEditable(int rowIndex, int columnIndex) {
				return columnIndex == COLUMN_ANALYZER_IS_ENABLED;
			}

			@Override
			public void setValueAt(Object value, int rowIndex, int columnIndex) {
				if (columnIndex == COLUMN_ANALYZER_IS_ENABLED) {
					Boolean enabled = (Boolean) value;
					analyzerEnablement.set(rowIndex, enabled);
					String analyzerName = analyzerNames.get(rowIndex);
					setAnalyzerEnabled(analyzerName, enabled);
					fireTableRowsUpdated(rowIndex, rowIndex);
				}
			}
		};
	}

	private void buildTable() {
		table = new GTable(model);
		table.setSelectionMode(ListSelectionModel.SINGLE_SELECTION);
		table.getSelectionModel().addListSelectionListener(new ListSelectionListener() {
			@Override
			public void valueChanged(ListSelectionEvent e) {
				if (e.getValueIsAdjusting()) {
					return;
				}
				ListSelectionModel lsm = (ListSelectionModel) e.getSource();

				int selectedRow = lsm.getMinSelectionIndex();
				if (selectedRow == -1) {//TODO
					analyzerOptionsPanel.removeAll();
					analyzerOptionsPanel.validate();
					analyzerOptionsPanel.repaint();
					descriptionComponent.setText("");
					return;
				}
				String analyzerName = analyzerNames.get(selectedRow);
				setAnalyzerSelected(analyzerName);
			}
		});
	}

	private void setAnalyzerSelected(String analyzerName) {
		Component component = analyzerToOptionsPanelMap.get(analyzerName);
		if (component == null) {
			component = noOptionsPanel;
		}

		analyzerOptionsPanel.removeAll();
		analyzerOptionsPanel.add(component, BorderLayout.CENTER);
		analyzerOptionsPanel.validate();
		analyzerOptionsPanel.repaint();

		analyzerOptionsPanel.getParent().validate();

		String description = analysisOptions.getDescription(analyzerName);
		descriptionComponent.setText(description);
		descriptionComponent.setCaretPosition(0);
	}

	private void configureTableColumns() {
		TableColumnModel columnModel = table.getColumnModel();
		for (int i = 0; i < columnModel.getColumnCount(); ++i) {
			TableColumn column = columnModel.getColumn(i);
			int modelIndex = column.getModelIndex();
			switch (modelIndex) {
				case COLUMN_ANALYZER_IS_ENABLED: {
					configureTableColumn_IsEnabled(column, 75);
					break;
				}
				case COLUMN_ANALYZER_NAME: {
					configureTableColumn_Name(column);
					break;
				}
			}
		}
	}

	private static class AnalyzerNameTableCellRenderer extends GTableCellRenderer {
		private static final long serialVersionUID = 1L;

		@Override
		public Component getTableCellRendererComponent(GTableCellRenderingData data) {

			Component component = super.getTableCellRendererComponent(data);

			Object value = data.getValue();

			// Null check is necessary here; Java doesn't guarantee that the cell contents
			// passed to this method are valid.
			if (value == null) {
				return component;
			}

			String analyzerName = (String) value;

			if (analyzerName.endsWith(PROTOTYPE)) {
				component.setForeground(
					ColorUtils.deriveForeground(component.getBackground(), ColorUtils.HUE_RED));
			}

			return component;
		}
	}

	private void configureTableColumn_Name(TableColumn column) {
		column.setCellRenderer(new AnalyzerNameTableCellRenderer());
	}

	private void configureTableColumn_IsEnabled(TableColumn column, int width) {
		column.setPreferredWidth(width);
		column.setMinWidth(width);
		column.setMaxWidth(width);
		column.setResizable(false);
		column.setCellRenderer(new GBooleanCellRenderer());
	}

	/**
	 * Sets a compound border around the component consisting
	 * of a titled border and a 10 pixel wide empty border.
	 */
	private void configureBorder(JComponent component, String title) {
		Border emptyBorder = BorderFactory.createEmptyBorder(10, 10, 10, 10);
		Border titleBorder =
			BorderFactory.createTitledBorder(BorderFactory.createEtchedBorder(), title);
		Border compoundBorder = BorderFactory.createCompoundBorder(titleBorder, emptyBorder);
		component.setBorder(compoundBorder);
	}

	private void setAnalyzerEnabled(String analyzerName, boolean enabled) {
		List<Component> list = analyzerManagedComponentsMap.get(analyzerName);
		if (list != null) {
			Iterator<Component> iterator = list.iterator();
			while (iterator.hasNext()) {
				Component next = iterator.next();
				next.setEnabled(enabled);
			}
		}
		propertyChange(null);
	}

	@Override
	public void propertyChange(PropertyChangeEvent evt) {
		if (checkForDifferences()) {
			propertyChangeListener.propertyChange(
				new PropertyChangeEvent(this, GhidraOptions.APPLY_ENABLED, null, Boolean.TRUE));
		}
	}

	private boolean checkForDifferences() {
		boolean changes = false;
		for (int i = 0; i < analyzerNames.size(); ++i) {
			String analyzerName = analyzerNames.get(i);
			boolean currEnabled = analyzerEnablement.get(i);
			boolean origEnabled = analysisOptions.getBoolean(analyzerName, false);
			if (currEnabled != origEnabled) {
				changes = true;
				propertyChangeListener.propertyChange(
<<<<<<< HEAD
						new PropertyChangeEvent(this, analyzerName, origEnabled, currEnabled));
=======
					new PropertyChangeEvent(this, analyzerName, origEnabled, currEnabled));
				return true;
>>>>>>> a924662a
			}
		}
		if (changes) {
			return true;
		}
		for (EditorState info : editorList) {
			if (info.isValueChanged()) {
				return true;
			}
		}
		return false;
	}

	/**
	 * Updates programs with the latest option settings.
	 * <p>
	 * Details: This loops over every analyzer name in this panel and for
	 * each, updates the associated enablement for all programs being
	 * analyzed. 
	 */
	void applyChanges() {

		for (int i = 0; i < analyzerNames.size(); ++i) {
			String analyzerName = analyzerNames.get(i);
			boolean enabled = analyzerEnablement.get(i);

			int id = programs.get(0).startTransaction("setting analysis options");
			boolean commit = false;
			try {
				analysisOptions.setBoolean(analyzerName, enabled);
				commit = true;
			}
			finally {
				programs.get(0).endTransaction(id, commit);
			}

			updateOptionForAllPrograms(analyzerName, enabled);
		}

		for (EditorState info : editorList) {
			info.applyValue();
		}
	}

	private void loadAnalyzerOptionsPanels() {
		List<Options> optionGroups = analysisOptions.getChildOptions();
		noOptionsPanel = new JPanel(new VerticalLayout(5));
		noOptionsPanel.setBorder(BorderFactory.createEmptyBorder(0, 0, 0, 5));
		noOptionsPanel.add(new GLabel("No options available."));

		for (Options optionsGroup : optionGroups) {
			String analyzerName = optionsGroup.getName();

			JPanel optionsContainer = new JPanel(new VerticalLayout(5));
			optionsContainer.setBorder(BorderFactory.createEmptyBorder(0, 0, 0, 5));

			JScrollPane scrollPane = new JScrollPane(optionsContainer);
			scrollPane.setBorder(null);

			analyzerToOptionsPanelMap.put(analyzerName, scrollPane);
			analyzerManagedComponentsMap.put(analyzerName, new ArrayList<Component>());

			List<String> optionNames = getOptionNames(optionsGroup);
			Collections.sort(optionNames);

			List<GenericOptionsComponent> optionComponents = new ArrayList<>();

			for (String childOptionName : optionNames) {
				EditorState childState =
					editorStateFactory.getEditorState(optionsGroup, childOptionName, this);
				GenericOptionsComponent comp =
					GenericOptionsComponent.createOptionComponent(childState);
				optionsContainer.add(comp);
				optionComponents.add(comp);
				analyzerManagedComponentsMap.get(analyzerName).add(comp);
				editorList.add(childState);
			}

			GenericOptionsComponent.alignLabels(optionComponents);
			Object value = analysisOptions.getObject(analyzerName, null);
			boolean enabled = true;
			if (value instanceof Boolean) {
				enabled = (Boolean) value;
			}
			setAnalyzerEnabled(analyzerName, enabled);
		}
	}

	private List<String> getOptionNames(Options optionsGroup) {
		List<String> subOptions = optionsGroup.getLeafOptionNames();
		Iterator<String> it = subOptions.iterator();
		while (it.hasNext()) {
			String next = it.next();
			if (!isEditable(optionsGroup, next)) {
				it.remove();
			}
		}
		return subOptions;
	}

	private boolean isEditable(Options options, String optionName) {
		PropertyEditor editor = options.getPropertyEditor(optionName);
		return options.getObject(optionName, null) != null || editor != null;
	}

	/**
	 * Updates the enablement of the given analyzer for all programs being analyzed.
	 * <p>
	 * A couple notes about this:
	 * 	<OL>
	 * 		<LI>
	 *	   	When a user toggles the status of an analyzer we need to update that status for
	 *	    EVERY open program. We don't want a situation where a user turns a particular 
	 *		analyzer off, but it's only turned off for the selected program.
	 *		</LI>
	 *		<LI>
	 *		Programs with different architectures may have different available analyzers, but we 
	 *		don't worry about that here because this class is only handed programs with
	 *		similar architectures. If this were to ever change we would need to revisit this.
	 *		</LI>
	 * </OL>
	 * 
	 * @param analyzerName the name of the analyzer to update
	 * @param enabled if true, enable the analyzer; otherwise disable it
	 */
	public void updateOptionForAllPrograms(String analyzerName, boolean enabled) {
		for (Program program : programs) {

<<<<<<< HEAD
			// Check to make sure we're only handling events that relate to analyzers. If we 
			// receive something else (eg: "analyze.apply") ignore it.
			Options options = program.getOptions(Program.ANALYSIS_PROPERTIES);
			if (!options.getOptionNames().contains(analyzerName)) {
				continue;
			}

=======
>>>>>>> a924662a
			boolean commit = false;
			int id = program.startTransaction("Setting analysis property " + analyzerName);
			try {
<<<<<<< HEAD
				options.setBoolean(analyzerName, enabled);
=======
				Options options = program.getOptions(Program.ANALYSIS_PROPERTIES);

				// Sanity check to make sure that the analyzer is appropriate for
				// this program. This should always be the case but it doesn't
				// hurt to check.
				if (!options.getOptionNames().contains(analyzerName)) {
					continue;
				}

				options.setBoolean(analyzerName, enabled);

>>>>>>> a924662a
				commit = true;
			}
			finally {
				program.endTransaction(id, commit);
			}
		}
	}
}<|MERGE_RESOLUTION|>--- conflicted
+++ resolved
@@ -71,7 +71,7 @@
 
 	/**
 	 * Constructor
-	 * 
+	 *
 	 * @param program the programs to be analyzed
 	 * @param editorStateFactory the editor factory
 	 * @param propertyChangeListener subscriber for property change notifications
@@ -83,7 +83,7 @@
 
 	/**
 	 * Constructor
-	 * 
+	 *
 	 * @param programs list of programs that will be analyzed
 	 * @param editorStateFactory the editor factory
 	 * @param propertyChangeListener subscriber for property change notifications
@@ -91,7 +91,7 @@
 	AnalysisPanel(List<Program> programs, EditorStateFactory editorStateFactory,
 			PropertyChangeListener propertyChangeListener) {
 
-		// Do a quick check to make sure we have at least one program. If not, we 
+		// Do a quick check to make sure we have at least one program. If not, we
 		// shouldn't even be here (the menus should be disabled).
 		if (CollectionUtils.isEmpty(programs)) {
 			throw new AssertException("Must provide a program to run analysis");
@@ -481,12 +481,7 @@
 			if (currEnabled != origEnabled) {
 				changes = true;
 				propertyChangeListener.propertyChange(
-<<<<<<< HEAD
-						new PropertyChangeEvent(this, analyzerName, origEnabled, currEnabled));
-=======
 					new PropertyChangeEvent(this, analyzerName, origEnabled, currEnabled));
-				return true;
->>>>>>> a924662a
 			}
 		}
 		if (changes) {
@@ -505,7 +500,7 @@
 	 * <p>
 	 * Details: This loops over every analyzer name in this panel and for
 	 * each, updates the associated enablement for all programs being
-	 * analyzed. 
+	 * analyzed.
 	 */
 	void applyChanges() {
 
@@ -599,50 +594,33 @@
 	 * 	<OL>
 	 * 		<LI>
 	 *	   	When a user toggles the status of an analyzer we need to update that status for
-	 *	    EVERY open program. We don't want a situation where a user turns a particular 
+	 *	    EVERY open program. We don't want a situation where a user turns a particular
 	 *		analyzer off, but it's only turned off for the selected program.
 	 *		</LI>
 	 *		<LI>
-	 *		Programs with different architectures may have different available analyzers, but we 
+	 *		Programs with different architectures may have different available analyzers, but we
 	 *		don't worry about that here because this class is only handed programs with
 	 *		similar architectures. If this were to ever change we would need to revisit this.
 	 *		</LI>
 	 * </OL>
-	 * 
+	 *
 	 * @param analyzerName the name of the analyzer to update
 	 * @param enabled if true, enable the analyzer; otherwise disable it
 	 */
 	public void updateOptionForAllPrograms(String analyzerName, boolean enabled) {
 		for (Program program : programs) {
 
-<<<<<<< HEAD
-			// Check to make sure we're only handling events that relate to analyzers. If we 
+			// Check to make sure we're only handling events that relate to analyzers. If we
 			// receive something else (eg: "analyze.apply") ignore it.
 			Options options = program.getOptions(Program.ANALYSIS_PROPERTIES);
 			if (!options.getOptionNames().contains(analyzerName)) {
 				continue;
 			}
 
-=======
->>>>>>> a924662a
 			boolean commit = false;
 			int id = program.startTransaction("Setting analysis property " + analyzerName);
 			try {
-<<<<<<< HEAD
 				options.setBoolean(analyzerName, enabled);
-=======
-				Options options = program.getOptions(Program.ANALYSIS_PROPERTIES);
-
-				// Sanity check to make sure that the analyzer is appropriate for
-				// this program. This should always be the case but it doesn't
-				// hurt to check.
-				if (!options.getOptionNames().contains(analyzerName)) {
-					continue;
-				}
-
-				options.setBoolean(analyzerName, enabled);
-
->>>>>>> a924662a
 				commit = true;
 			}
 			finally {
