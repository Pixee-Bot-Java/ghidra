--- conflicted
+++ resolved
@@ -356,14 +356,7 @@
 			// section fragments, it will represent the parts of the segment that weren't in any
 			// section.
 			String segmentName = segment.getSegmentName();
-<<<<<<< HEAD
-			String noSectionsName = segmentName + " <no section>";
-=======
-			if (segmentName.isBlank()) {
-				segmentName = "SEGMENT." + i;
-			}
 			String noSectionsName = segmentName + " <no section>" + suffix;
->>>>>>> d81a42df
 			ProgramFragment segmentFragment = null;
 			for (Group group : rootModule.getChildren()) {
 				if (group instanceof ProgramFragment fragment &&
